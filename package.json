{
  "name": "@rsksmart/rif-relay-client",
  "version": "0.0.2-alpha.9",
  "description": "This project contains all the client code for the rif relay system.",
  "main": "dist/index.js",
  "scripts": {
    "prepare": "scripts/prepare",
    "build": "scripts/build",
    "prepack": "npmignore --auto",
    "lint": "eslint . --ext .ts",
    "lint:fix": "eslint . --ext .ts --fix",
    "prettier:fix": "npx prettier --write --ignore-unknown .",
    "prettier": "npx prettier --check .",
    "test": "npx mocha -r ts-node/register \"test/**/*.test.ts\"",
    "dist": "scripts/dist",
    "prepublishOnly": "scripts/prepublishOnly"
  },
  "author": "Relaying Services Team",
  "license": "MIT",
  "publishConfig": {
    "ignore": [
      "!dist",
      "!build",
      "src",
      "test",
      ".github"
    ]
  },
  "dependencies": {
<<<<<<< HEAD
    "@rsksmart/rif-relay-common": "https://github.com/rsksmart/rif-relay-common#PP-94/revenue-sharing-model",
    "@rsksmart/rif-relay-contracts": "https://github.com/rsksmart/rif-relay-contracts#PP-94/revenue-sharing-model",
=======
    "@rsksmart/rif-relay-contracts": "0.0.2-alpha.10",
    "@rsksmart/rif-relay-common": "0.0.2-alpha.10",
>>>>>>> c0328a23
    "abi-decoder": "~2.3.0",
    "axios": "~0.21.1",
    "bignumber.js": "^9.1.0",
    "eth-sig-util": "2.5.2",
    "ethereum-cryptography": "~0.1.3",
    "ethereumjs-tx": "~2.1.2",
    "ethereumjs-util": "~6.2.1",
    "ethereumjs-wallet": "~1.0.1",
    "loglevel": "~1.7.0",
    "node-fetch": "^2.6.7",
    "npmignore": "^0.3.0",
    "web3": "1.2.6",
    "web3-core": "1.2.6",
    "web3-core-helpers": "1.2.6",
    "web3-eth-contract": "1.2.6",
    "web3-utils": "1.2.6"
  },
  "devDependencies": {
    "@openeth/truffle-typings": "0.0.6",
<<<<<<< HEAD
    "@types/bignumber.js": "^5.0.0",
    "@types/chai": "^4.3.1",
    "@types/chai-as-promised": "^7.1.5",
    "@types/eth-sig-util": "2.1.0",
    "@types/mocha": "^9.1.1",
=======
>>>>>>> c0328a23
    "@types/node": "^18.0.0",
    "@types/node-fetch": "^2.6.2",
    "@types/sinon": "^10.0.13",
    "@types/sinon-chai": "^3.2.8",
    "@typescript-eslint/eslint-plugin": "~4.28.3",
    "@typescript-eslint/parser": "~4.28.3",
    "@types/chai": "^4.3.1",
    "@types/chai-as-promised": "^7.1.5",
    "@types/eth-sig-util": "2.1.0",
    "@types/mocha": "^9.1.1",
    "@types/sinon": "^10.0.13",
    "@types/sinon-chai": "^3.2.8",
    "chai": "^4.3.6",
    "chai-as-promised": "^7.1.1",
    "eslint": "~7.30.0",
    "husky": "~6.0.0",
    "mocha": "^10.0.0",
    "prettier": "2.3.0",
    "sinon": "^14.0.0",
<<<<<<< HEAD
=======
    "sinon-chai": "^3.7.0",
>>>>>>> c0328a23
    "ts-loader": "~9.2.3",
    "ts-node": "8.6.2",
    "ts-sinon": "^2.0.2",
    "typescript": "~4.3.5",
    "webpack": "~5.43.0",
    "webpack-cli": "~4.7.2",
    "webpack-node-externals": "~3.0.0"
  }
}<|MERGE_RESOLUTION|>--- conflicted
+++ resolved
@@ -27,13 +27,8 @@
     ]
   },
   "dependencies": {
-<<<<<<< HEAD
     "@rsksmart/rif-relay-common": "https://github.com/rsksmart/rif-relay-common#PP-94/revenue-sharing-model",
     "@rsksmart/rif-relay-contracts": "https://github.com/rsksmart/rif-relay-contracts#PP-94/revenue-sharing-model",
-=======
-    "@rsksmart/rif-relay-contracts": "0.0.2-alpha.10",
-    "@rsksmart/rif-relay-common": "0.0.2-alpha.10",
->>>>>>> c0328a23
     "abi-decoder": "~2.3.0",
     "axios": "~0.21.1",
     "bignumber.js": "^9.1.0",
@@ -53,24 +48,15 @@
   },
   "devDependencies": {
     "@openeth/truffle-typings": "0.0.6",
-<<<<<<< HEAD
+    "@types/node": "^18.0.0",
+    "@typescript-eslint/eslint-plugin": "~4.28.3",
+    "@typescript-eslint/parser": "~4.28.3",
     "@types/bignumber.js": "^5.0.0",
     "@types/chai": "^4.3.1",
     "@types/chai-as-promised": "^7.1.5",
     "@types/eth-sig-util": "2.1.0",
     "@types/mocha": "^9.1.1",
-=======
->>>>>>> c0328a23
-    "@types/node": "^18.0.0",
     "@types/node-fetch": "^2.6.2",
-    "@types/sinon": "^10.0.13",
-    "@types/sinon-chai": "^3.2.8",
-    "@typescript-eslint/eslint-plugin": "~4.28.3",
-    "@typescript-eslint/parser": "~4.28.3",
-    "@types/chai": "^4.3.1",
-    "@types/chai-as-promised": "^7.1.5",
-    "@types/eth-sig-util": "2.1.0",
-    "@types/mocha": "^9.1.1",
     "@types/sinon": "^10.0.13",
     "@types/sinon-chai": "^3.2.8",
     "chai": "^4.3.6",
@@ -80,10 +66,7 @@
     "mocha": "^10.0.0",
     "prettier": "2.3.0",
     "sinon": "^14.0.0",
-<<<<<<< HEAD
-=======
     "sinon-chai": "^3.7.0",
->>>>>>> c0328a23
     "ts-loader": "~9.2.3",
     "ts-node": "8.6.2",
     "ts-sinon": "^2.0.2",
