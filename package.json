{
  "name": "@rsksmart/rif-relay-client",
  "version": "0.0.2-alpha.4",
  "description": "This project contains all the client code for the rif relay system.",
  "main": "dist/index.js",
  "scripts": {
    "prepare": "scripts/prepare",
    "build": "scripts/build",
    "prepack": "npmignore --auto",
    "lint": "eslint . --ext .ts",
    "lint:fix": "eslint . --ext .ts --fix",
    "prettier:fix": "npx prettier --write --ignore-unknown .",
    "prettier": "npx prettier --check .",
    "test": "npx mocha -r ts-node/register test/**/*.test.ts",
    "dist": "scripts/dist",
    "prepublishOnly": "scripts/prepublishOnly"
  },
  "author": "Relaying Services Team",
  "license": "MIT",
  "publishConfig": {
    "ignore": [
      "!dist",
      "!build",
      "src",
      "test",
      ".github"
    ]
  },
  "dependencies": {
<<<<<<< HEAD
    "@rsksmart/rif-relay-contracts": "github:rsksmart/rif-relay-contracts#feature/PP-45",
    "@rsksmart/rif-relay-common": "github:rsksmart/rif-relay-common#feature/PP-45",
=======
    "@rsksmart/rif-relay-contracts": "0.0.2-alpha.4",
    "@rsksmart/rif-relay-common": "0.0.2-alpha.5",
>>>>>>> 88826a80
    "abi-decoder": "~2.3.0",
    "axios": "~0.21.1",
    "eth-sig-util": "2.5.2",
    "ethereum-cryptography": "~0.1.3",
    "ethereumjs-tx": "~2.1.2",
    "ethereumjs-util": "~6.2.1",
    "ethereumjs-wallet": "~1.0.1",
    "loglevel": "~1.7.0",
    "npmignore": "^0.3.0",
    "web3": "1.2.6",
    "web3-core": "1.2.6",
    "web3-core-helpers": "1.2.6",
    "web3-eth-contract": "1.2.6",
    "web3-utils": "1.2.6"
  },
  "devDependencies": {
    "@openzeppelin/test-helpers": "0.5.10",
    "@openeth/truffle-typings": "0.0.6",
    "@types/chai": "^4.3.1",
    "@types/eth-sig-util": "2.1.0",
    "@types/mocha": "^9.1.1",
    "@types/node": "^18.0.0",
    "@typescript-eslint/eslint-plugin": "~4.28.3",
    "@typescript-eslint/parser": "~4.28.3",
    "chai": "^4.3.6",
    "eslint": "~7.30.0",
    "husky": "~6.0.0",
    "mocha": "^10.0.0",
    "prettier": "2.3.0",
    "truffle-typings": "^1.0.8",
    "ts-loader": "~9.2.3",
    "ts-node": "8.6.2",
    "typescript": "~4.3.5",
    "webpack": "~5.43.0",
    "webpack-cli": "~4.7.2",
    "webpack-node-externals": "~3.0.0"
  }
}<|MERGE_RESOLUTION|>--- conflicted
+++ resolved
@@ -27,13 +27,8 @@
     ]
   },
   "dependencies": {
-<<<<<<< HEAD
     "@rsksmart/rif-relay-contracts": "github:rsksmart/rif-relay-contracts#feature/PP-45",
     "@rsksmart/rif-relay-common": "github:rsksmart/rif-relay-common#feature/PP-45",
-=======
-    "@rsksmart/rif-relay-contracts": "0.0.2-alpha.4",
-    "@rsksmart/rif-relay-common": "0.0.2-alpha.5",
->>>>>>> 88826a80
     "abi-decoder": "~2.3.0",
     "axios": "~0.21.1",
     "eth-sig-util": "2.5.2",
@@ -50,8 +45,8 @@
     "web3-utils": "1.2.6"
   },
   "devDependencies": {
+    "@openeth/truffle-typings": "0.0.6",
     "@openzeppelin/test-helpers": "0.5.10",
-    "@openeth/truffle-typings": "0.0.6",
     "@types/chai": "^4.3.1",
     "@types/eth-sig-util": "2.1.0",
     "@types/mocha": "^9.1.1",
